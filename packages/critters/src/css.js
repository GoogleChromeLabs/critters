--- conflicted
+++ resolved
@@ -199,13 +199,8 @@
   }
 }
 
-<<<<<<< HEAD
-const MEDIA_TYPES = ['all', 'print', 'screen', 'speech'];
-const MEDIA_KEYWORDS = ['and', 'not', ','];
-=======
 const MEDIA_TYPES = new Set(['all', 'print', 'screen', 'speech']);
 const MEDIA_KEYWORDS = new Set(['and', 'not', ',']);
->>>>>>> 2e8cbe84
 const MEDIA_FEATURES = [
   'width',
   'aspect-ratio',
@@ -222,15 +217,9 @@
   const { type: nodeType, value: nodeValue } = node;
 
   if (nodeType === 'media-type') {
-<<<<<<< HEAD
-    return MEDIA_TYPES.includes(nodeValue);
-  } else if (nodeType === 'keyword') {
-    return MEDIA_KEYWORDS.includes(nodeValue);
-=======
     return MEDIA_TYPES.has(nodeValue);
   } else if (nodeType === 'keyword') {
     return MEDIA_KEYWORDS.has(nodeValue);
->>>>>>> 2e8cbe84
   } else if (nodeType === 'media-feature') {
     return MEDIA_FEATURES.some((feature) => {
       return (
@@ -252,27 +241,14 @@
  * is HTML safe and does not cause any injection issue
  */
 export function validateMediaQuery(query) {
-<<<<<<< HEAD
-  console.log(query);
-  const mediaTree = mediaParser(query);
-  const nodeTypes = ['media-type', 'keyword', 'media-feature'];
-=======
   const mediaTree = mediaParser(query);
   const nodeTypes = new Set(['media-type', 'keyword', 'media-feature']);
->>>>>>> 2e8cbe84
 
   const stack = [mediaTree];
 
   while (stack.length > 0) {
     const node = stack.pop();
 
-<<<<<<< HEAD
-    if (nodeTypes.includes(node.type) && !validateMediaType(node)) {
-      return false;
-    }
-
-    stack.push(...(node.nodes || []));
-=======
     if (nodeTypes.has(node.type) && !validateMediaType(node)) {
       return false;
     }
@@ -280,7 +256,6 @@
     if (node.nodes) {
       stack.push(...node.nodes);
     }
->>>>>>> 2e8cbe84
   }
 
   return true;
