--- conflicted
+++ resolved
@@ -193,13 +193,8 @@
   }
 }
 
-<<<<<<< HEAD
-const MEDIA_TYPES = ['all', 'print', 'screen', 'speech'];
-const MEDIA_KEYWORDS = ['and', 'not', ','];
-=======
 const MEDIA_TYPES = new Set(['all', 'print', 'screen', 'speech']);
 const MEDIA_KEYWORDS = new Set(['and', 'not', ',']);
->>>>>>> 6a100b7d
 const MEDIA_FEATURES = [
   'width',
   'aspect-ratio',
@@ -216,15 +211,9 @@
   const { type: nodeType, value: nodeValue } = node;
 
   if (nodeType === 'media-type') {
-<<<<<<< HEAD
-    return MEDIA_TYPES.includes(nodeValue);
-  } else if (nodeType === 'keyword') {
-    return MEDIA_KEYWORDS.includes(nodeValue);
-=======
     return MEDIA_TYPES.has(nodeValue);
   } else if (nodeType === 'keyword') {
     return MEDIA_KEYWORDS.has(nodeValue);
->>>>>>> 6a100b7d
   } else if (nodeType === 'media-feature') {
     return MEDIA_FEATURES.some((feature) => {
       return (
@@ -246,27 +235,14 @@
  * is HTML safe and does not cause any injection issue
  */
 export function validateMediaQuery(query) {
-<<<<<<< HEAD
-  console.log(query);
-  const mediaTree = mediaParser(query);
-  const nodeTypes = ['media-type', 'keyword', 'media-feature'];
-=======
   const mediaTree = mediaParser(query);
   const nodeTypes = new Set(['media-type', 'keyword', 'media-feature']);
->>>>>>> 6a100b7d
 
   const stack = [mediaTree];
 
   while (stack.length > 0) {
     const node = stack.pop();
 
-<<<<<<< HEAD
-    if (nodeTypes.includes(node.type) && !validateMediaType(node)) {
-      return false;
-    }
-
-    stack.push(...(node.nodes || []));
-=======
     if (nodeTypes.has(node.type) && !validateMediaType(node)) {
       return false;
     }
@@ -274,7 +250,6 @@
     if (node.nodes) {
       stack.push(...node.nodes);
     }
->>>>>>> 6a100b7d
   }
 
   return true;
