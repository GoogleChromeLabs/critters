/**
 * Copyright 2018 Google LLC
 *
 * Licensed under the Apache License, Version 2.0 (the "License"); you may not
 * use this file except in compliance with the License. You may obtain a copy of
 * the License at
 *
 *     http://www.apache.org/licenses/LICENSE-2.0
 *
 * Unless required by applicable law or agreed to in writing, software
 * distributed under the License is distributed on an "AS IS" BASIS, WITHOUT
 * WARRANTIES OR CONDITIONS OF ANY KIND, either express or implied. See the
 * License for the specific language governing permissions and limitations under
 * the License.
 */

import { parse, stringify } from 'postcss';
import mediaParser from 'postcss-media-query-parser';

/**
 * Parse a textual CSS Stylesheet into a Stylesheet instance.
 * Stylesheet is a mutable postcss AST with format similar to CSSOM.
 * @see https://github.com/postcss/postcss/
 * @private
 * @param {String} stylesheet
 * @returns {css.Stylesheet} ast
 */
export function parseStylesheet(stylesheet) {
  return parse(stylesheet);
}

/**
 * Serialize a postcss Stylesheet to a String of CSS.
 * @private
 * @param {css.Stylesheet} ast          A Stylesheet to serialize, such as one returned from `parseStylesheet()`
 * @param {Object} options              Options used by the stringify logic
 * @param {Boolean} [options.compress]  Compress CSS output (removes comments, whitespace, etc)
 */
export function serializeStylesheet(ast, options) {
  let cssStr = '';

  stringify(ast, (result, node, type) => {
<<<<<<< HEAD
    if (node?.type === 'decl') {
      if (node.value.includes('</style>')) {
        return;
      }
=======
    if (node?.type === 'decl' && node.value.includes('</style>')) {
      return;
>>>>>>> 6a75baf2
    }

    if (!options.compress) {
      cssStr += result;
      return;
    }

    // Simple minification logic
    if (node?.type === 'comment') return;

    if (node?.type === 'decl') {
      const prefix = node.prop + node.raws.between;

      cssStr += result.replace(prefix, prefix.trim());
      return;
    }

    if (type === 'start') {
      if (node.type === 'rule' && node.selectors) {
        cssStr += node.selectors.join(',') + '{';
      } else {
        cssStr += result.replace(/\s\{$/, '{');
      }
      return;
    }

    if (type === 'end' && result === '}' && node?.raws?.semicolon) {
      cssStr = cssStr.slice(0, -1);
    }

    cssStr += result.trim();
  });

  return cssStr;
}

/**
 * Converts a walkStyleRules() iterator to mark nodes with `.$$remove=true` instead of actually removing them.
 * This means they can be removed in a second pass, allowing the first pass to be nondestructive (eg: to preserve mirrored sheets).
 * @private
 * @param {Function} iterator   Invoked on each node in the tree. Return `false` to remove that node.
 * @returns {(rule) => void} nonDestructiveIterator
 */
export function markOnly(predicate) {
  return (rule) => {
    const sel = rule.selectors;
    if (predicate(rule) === false) {
      rule.$$remove = true;
    }
    rule.$$markedSelectors = rule.selectors;
    if (rule._other) {
      rule._other.$$markedSelectors = rule._other.selectors;
    }
    rule.selectors = sel;
  };
}

/**
 * Apply filtered selectors to a rule from a previous markOnly run.
 * @private
 * @param {css.Rule} rule The Rule to apply marked selectors to (if they exist).
 */
export function applyMarkedSelectors(rule) {
  if (rule.$$markedSelectors) {
    rule.selectors = rule.$$markedSelectors;
  }
  if (rule._other) {
    applyMarkedSelectors(rule._other);
  }
}

/**
 * Recursively walk all rules in a stylesheet.
 * @private
 * @param {css.Rule} node       A Stylesheet or Rule to descend into.
 * @param {Function} iterator   Invoked on each node in the tree. Return `false` to remove that node.
 */
export function walkStyleRules(node, iterator) {
  node.nodes = node.nodes.filter((rule) => {
    if (hasNestedRules(rule)) {
      walkStyleRules(rule, iterator);
    }
    rule._other = undefined;
    rule.filterSelectors = filterSelectors;
    return iterator(rule) !== false;
  });
}

/**
 * Recursively walk all rules in two identical stylesheets, filtering nodes into one or the other based on a predicate.
 * @private
 * @param {css.Rule} node       A Stylesheet or Rule to descend into.
 * @param {css.Rule} node2      A second tree identical to `node`
 * @param {Function} iterator   Invoked on each node in the tree. Return `false` to remove that node from the first tree, true to remove it from the second.
 */
export function walkStyleRulesWithReverseMirror(node, node2, iterator) {
  if (node2 === null) return walkStyleRules(node, iterator);

  [node.nodes, node2.nodes] = splitFilter(
    node.nodes,
    node2.nodes,
    (rule, index, rules, rules2) => {
      const rule2 = rules2[index];
      if (hasNestedRules(rule)) {
        walkStyleRulesWithReverseMirror(rule, rule2, iterator);
      }
      rule._other = rule2;
      rule.filterSelectors = filterSelectors;
      return iterator(rule) !== false;
    }
  );
}

// Checks if a node has nested rules, like @media
// @keyframes are an exception since they are evaluated as a whole
function hasNestedRules(rule) {
  return (
    rule.nodes &&
    rule.nodes.length &&
    rule.nodes.some((n) => n.type === 'rule' || n.type === 'atrule') &&
    rule.name !== 'keyframes' &&
    rule.name !== '-webkit-keyframes'
  );
}

// Like [].filter(), but applies the opposite filtering result to a second copy of the Array without a second pass.
// This is just a quicker version of generating the compliment of the set returned from a filter operation.
function splitFilter(a, b, predicate) {
  const aOut = [];
  const bOut = [];
  for (let index = 0; index < a.length; index++) {
    if (predicate(a[index], index, a, b)) {
      aOut.push(a[index]);
    } else {
      bOut.push(a[index]);
    }
  }
  return [aOut, bOut];
}

// can be invoked on a style rule to subset its selectors (with reverse mirroring)
function filterSelectors(predicate) {
  if (this._other) {
    const [a, b] = splitFilter(
      this.selectors,
      this._other.selectors,
      predicate
    );
    this.selectors = a;
    this._other.selectors = b;
  } else {
    this.selectors = this.selectors.filter(predicate);
  }
}

<<<<<<< HEAD
const MEDIA_TYPES = ['all', 'print', 'screen', 'speech'];
const MEDIA_KEYWORDS = ['and', 'not', ','];
=======
const MEDIA_TYPES = new Set(['all', 'print', 'screen', 'speech']);
const MEDIA_KEYWORDS = new Set(['and', 'not', ',']);
>>>>>>> 6a75baf2
const MEDIA_FEATURES = [
  'width',
  'aspect-ratio',
  'color',
  'color-index',
  'grid',
  'height',
  'monochrome',
  'orientation',
  'resolution',
  'scan'
];
function validateMediaType(node) {
  const { type: nodeType, value: nodeValue } = node;

  if (nodeType === 'media-type') {
<<<<<<< HEAD
    return MEDIA_TYPES.includes(nodeValue);
  } else if (nodeType === 'keyword') {
    return MEDIA_KEYWORDS.includes(nodeValue);
=======
    return MEDIA_TYPES.has(nodeValue);
  } else if (nodeType === 'keyword') {
    return MEDIA_KEYWORDS.has(nodeValue);
>>>>>>> 6a75baf2
  } else if (nodeType === 'media-feature') {
    return MEDIA_FEATURES.some((feature) => {
      return (
        nodeValue === feature ||
        nodeValue === `min-${feature}` ||
        nodeValue === `max-${feature}`
      );
    });
  }
}

/**
 *
 * @param {string} Media query to validate
 * @returns {boolean}
 *
 * This function performs a basic media query validation
 * to ensure the values passed as part of the 'media' config
 * is HTML safe and does not cause any injection issue
 */
export function validateMediaQuery(query) {
  const mediaTree = mediaParser(query);
<<<<<<< HEAD
  const nodeTypes = ['media-type', 'keyword', 'media-feature'];
=======
  const nodeTypes = new Set(['media-type', 'keyword', 'media-feature']);
>>>>>>> 6a75baf2

  const stack = [mediaTree];

  while (stack.length > 0) {
    const node = stack.pop();

<<<<<<< HEAD
    if (
      !node.type ||
      (nodeTypes.includes(node.type) && !validateMediaType(node))
    ) {
      return false;
    }

    stack.push(...(node.nodes || []));
=======
    if (nodeTypes.has(node.type) && !validateMediaType(node)) {
      return false;
    }

    if (node.nodes) {
      stack.push(...node.nodes);
    }
>>>>>>> 6a75baf2
  }

  return true;
}<|MERGE_RESOLUTION|>--- conflicted
+++ resolved
@@ -40,15 +40,8 @@
   let cssStr = '';
 
   stringify(ast, (result, node, type) => {
-<<<<<<< HEAD
-    if (node?.type === 'decl') {
-      if (node.value.includes('</style>')) {
-        return;
-      }
-=======
     if (node?.type === 'decl' && node.value.includes('</style>')) {
       return;
->>>>>>> 6a75baf2
     }
 
     if (!options.compress) {
@@ -204,13 +197,8 @@
   }
 }
 
-<<<<<<< HEAD
-const MEDIA_TYPES = ['all', 'print', 'screen', 'speech'];
-const MEDIA_KEYWORDS = ['and', 'not', ','];
-=======
 const MEDIA_TYPES = new Set(['all', 'print', 'screen', 'speech']);
 const MEDIA_KEYWORDS = new Set(['and', 'not', ',']);
->>>>>>> 6a75baf2
 const MEDIA_FEATURES = [
   'width',
   'aspect-ratio',
@@ -227,15 +215,9 @@
   const { type: nodeType, value: nodeValue } = node;
 
   if (nodeType === 'media-type') {
-<<<<<<< HEAD
-    return MEDIA_TYPES.includes(nodeValue);
-  } else if (nodeType === 'keyword') {
-    return MEDIA_KEYWORDS.includes(nodeValue);
-=======
     return MEDIA_TYPES.has(nodeValue);
   } else if (nodeType === 'keyword') {
     return MEDIA_KEYWORDS.has(nodeValue);
->>>>>>> 6a75baf2
   } else if (nodeType === 'media-feature') {
     return MEDIA_FEATURES.some((feature) => {
       return (
@@ -258,27 +240,13 @@
  */
 export function validateMediaQuery(query) {
   const mediaTree = mediaParser(query);
-<<<<<<< HEAD
-  const nodeTypes = ['media-type', 'keyword', 'media-feature'];
-=======
   const nodeTypes = new Set(['media-type', 'keyword', 'media-feature']);
->>>>>>> 6a75baf2
 
   const stack = [mediaTree];
 
   while (stack.length > 0) {
     const node = stack.pop();
 
-<<<<<<< HEAD
-    if (
-      !node.type ||
-      (nodeTypes.includes(node.type) && !validateMediaType(node))
-    ) {
-      return false;
-    }
-
-    stack.push(...(node.nodes || []));
-=======
     if (nodeTypes.has(node.type) && !validateMediaType(node)) {
       return false;
     }
@@ -286,7 +254,6 @@
     if (node.nodes) {
       stack.push(...node.nodes);
     }
->>>>>>> 6a75baf2
   }
 
   return true;
