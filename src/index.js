/**
 * Copyright 2018 Google LLC
 *
 * Licensed under the Apache License, Version 2.0 (the "License"); you may not
 * use this file except in compliance with the License. You may obtain a copy of
 * the License at
 *
 *     http://www.apache.org/licenses/LICENSE-2.0
 *
 * Unless required by applicable law or agreed to in writing, software
 * distributed under the License is distributed on an "AS IS" BASIS, WITHOUT
 * WARRANTIES OR CONDITIONS OF ANY KIND, either express or implied. See the
 * License for the specific language governing permissions and limitations under
 * the License.
 */

import path from 'path';
import prettyBytes from 'pretty-bytes';
import { createDocument, serializeDocument } from './dom';
import {
  parseStylesheet,
  serializeStylesheet,
  walkStyleRules,
  walkStyleRulesWithReverseMirror,
  markOnly,
  applyMarkedSelectors
} from './css';
import { createLogger } from './util';

/**
 * The mechanism to use for lazy-loading stylesheets.
 * _[JS]_ indicates that a strategy requires JavaScript (falls back to `<noscript>`).
 *
 * - **default:** Move stylesheet links to the end of the document and insert preload meta tags in their place.
 * - **"body":** Move all external stylesheet links to the end of the document.
 * - **"media":** Load stylesheets asynchronously by adding `media="not x"` and removing once loaded. _[JS]_
 * - **"swap":** Convert stylesheet links to preloads that swap to `rel="stylesheet"` once loaded. _[JS]_
 * - **"js":** Inject an asynchronous CSS loader similar to [LoadCSS](https://github.com/filamentgroup/loadCSS) and use it to load stylesheets. _[JS]_
 * - **"js-lazy":** Like `"js"`, but the stylesheet is disabled until fully loaded.
 * @typedef {(default|'body'|'media'|'swap'|'js'|'js-lazy')} PreloadStrategy
 * @public
 */

/**
 * Controls which keyframes rules are inlined.
 *
 * - **"critical":** _(default)_ inline keyframes rules that are used by the critical CSS.
 * - **"all":** Inline all keyframes rules.
 * - **"none":** Remove all keyframes rules.
 * @typedef {('critical'|'all'|'none')} KeyframeStrategy
 * @private
 * @property {String} keyframes     Which {@link KeyframeStrategy keyframe strategy} to use (default: `critical`)_
 */

/**
 * Controls log level of the plugin. Specifies the level the logger should use. A logger will
 * not produce output for any log level beneath the specified level. Available levels and order
 * are:
 *
 * - **"info"** _(default)_
 * - **"warn"**
 * - **"error"**
 * - **"trace"**
 * - **"debug"**
 * - **"silent"**
 * @typedef {('info'|'warn'|'error'|'trace'|'debug'|'silent')} LogLevel
 * @public
 */

/**
 * Custom logger interface:
 * @typedef {object} Logger
 * @public
 * @property {function(String)} trace - Prints a trace message
 * @property {function(String)} debug - Prints a debug message
 * @property {function(String)} info - Prints an information message
 * @property {function(String)} warn - Prints a warning message
 * @property {function(String)} error - Prints an error message
 */

/**
 * All optional. Pass them to `new Critters({ ... })`.
 * @public
 * @typedef Options
 * @property {String} path     Base path location of the CSS files _(default: `''`)_
 * @property {String} publicPath     Public path of the CSS resources. This prefix is removed from the href _(default: `''`)_
 * @property {Boolean} external     Inline styles from external stylesheets _(default: `true`)_
 * @property {Number} inlineThreshold Inline external stylesheets smaller than a given size _(default: `0`)_
 * @property {Number} minimumExternalSize If the non-critical external stylesheet would be below this size, just inline it _(default: `0`)_
 * @property {Boolean} pruneSource  Remove inlined rules from the external stylesheet _(default: `false`)_
 * @property {Boolean} mergeStylesheets Merged inlined stylesheets into a single <style> tag _(default: `true`)_
 * @property {String[]} additionalStylesheets Glob for matching other stylesheets to be used while looking for critical CSS _(default: ``)_.
 * @property {String} preload       Which {@link PreloadStrategy preload strategy} to use
 * @property {Boolean} noscriptFallback Add `<noscript>` fallback to JS-based strategies
 * @property {Boolean} inlineFonts  Inline critical font-face rules _(default: `false`)_
 * @property {Boolean} preloadFonts Preloads critical fonts _(default: `true`)_
 * @property {Boolean} fonts        Shorthand for setting `inlineFonts`+`preloadFonts`
 *  - Values:
 *  - `true` to inline critical font-face rules and preload the fonts
 *  - `false` to don't inline any font-face rules and don't preload fonts
 * @property {String} keyframes     Controls which keyframes rules are inlined.
 *  - Values:
 *  - `"critical"`: _(default)_ inline keyframes rules used by the critical CSS
 *  - `"all"` inline all keyframes rules
 *  - `"none"` remove all keyframes rules
 * @property {Boolean} compress     Compress resulting critical CSS _(default: `true`)_
 * @property {String} logLevel      Controls {@link LogLevel log level} of the plugin _(default: `"info"`)_
 * @property {object} logger        Provide a custom logger interface {@link Logger logger}
 */

export default class Critters {
  /** @private */
  constructor(options) {
    this.options = Object.assign(
      {
        logLevel: 'info',
        path: '',
        publicPath: '',
        reduceInlineStyles: true,
        pruneSource: false,
        additionalStylesheets: [],
      },
      options || {}
    );

    this.urlFilter = this.options.filter;
    if (this.urlFilter instanceof RegExp) {
      this.urlFilter = this.urlFilter.test.bind(this.urlFilter);
    }

    this.logger = this.options.logger || createLogger(this.options.logLevel);
  }

  /**
   * Read the contents of a file from the specified filesystem or disk
   */
  readFile(filename) {
    const fs = this.fs;
    return new Promise((resolve, reject) => {
      const callback = (err, data) => {
        if (err) reject(err);
        else resolve(data);
      };
      if (fs && fs.readFile) {
        fs.readFile(filename, callback);
      } else {
        require('fs').readFile(filename, 'utf8', callback);
      }
    });
  }

  /**
   * Apply critical CSS processing to the html
   */
  async process(html) {
    const start = process.hrtime.bigint();

    // Parse the generated HTML in a DOM we can mutate
    const document = createDocument(html);

    if (this.options.additionalStylesheets.length > 0) {
      this.embedAdditionalStylesheet(document);
    }

    // `external:false` skips processing of external sheets
    if (this.options.external !== false) {
      const externalSheets = [].slice.call(
        document.querySelectorAll('link[rel="stylesheet"]')
      );

      await Promise.all(
        externalSheets.map((link) => this.embedLinkedStylesheet(link, document))
      );
    }

    // go through all the style tags in the document and reduce them to only critical CSS
    const styles = this.getAffectedStyleTags(document);

    await Promise.all(
      styles.map((style) => this.processStyle(style, document))
    );

    if (this.options.mergeStylesheets !== false && styles.length !== 0) {
      await this.mergeStylesheets(document);
    }

    // serialize the document back to HTML and we're done
    const output = serializeDocument(document);
    const end = process.hrtime.bigint();
    this.logger.info('Time ' + parseFloat(end - start) / 1000000.0);
    return output;
  }

  /**
   * Get the style tags that need processing
   */
  getAffectedStyleTags(document) {
    const styles = [].slice.call(document.querySelectorAll('style'));

    // `inline:false` skips processing of inline stylesheets
    if (this.options.reduceInlineStyles === false) {
      return styles.filter((style) => style.$$external);
    }
    return styles;
  }

  async mergeStylesheets(document) {
    const styles = this.getAffectedStyleTags(document);
    if (styles.length === 0) {
      this.logger.warn(
        'Merging inline stylesheets into a single <style> tag skipped, no inline stylesheets to merge'
      );
      return;
    }
    const first = styles[0];
    let sheet = first.textContent;

    for (let i = 1; i < styles.length; i++) {
      const node = styles[i];
      sheet += node.textContent;
      node.remove();
    }

    first.textContent = sheet;
  }

  /**
   * Given href, find the corresponding CSS asset
   */
  async getCssAsset(href) {
    const outputPath = this.options.path;
    const publicPath = this.options.publicPath;

    // CHECK - the output path
    // path on disk (with output.publicPath removed)
    let normalizedPath = href.replace(/^\//, '');
    const pathPrefix = (publicPath || '').replace(/(^\/|\/$)/g, '') + '/';
    if (normalizedPath.indexOf(pathPrefix) === 0) {
      normalizedPath = normalizedPath
        .substring(pathPrefix.length)
        .replace(/^\//, '');
    }
    const filename = path.resolve(outputPath, normalizedPath);

    let sheet;

    try {
      sheet = await this.readFile(filename);
    } catch (e) {
      this.logger.warn(`Unable to locate stylesheet: ${filename}`);
    }

    return sheet;
  }

  checkInlineThreshold(link, style, sheet) {
    if (
      this.options.inlineThreshold &&
      sheet.length < this.options.inlineThreshold
    ) {
      const href = style.$$name;
      style.$$reduce = false;
      this.logger.info(
        `\u001b[32mInlined all of ${href} (${sheet.length} was below the threshold of ${this.options.inlineThreshold})\u001b[39m`
      );
      link.remove();
      return true;
    }

    return false;
  }

  /**
   * Inline the stylesheets from options.additionalStylesheets (assuming it passes `options.filter`)
   */
  async embedAdditionalStylesheet(document) {
    const styleSheetsIncluded = [];

    const sources = await Promise.all(
      this.options.additionalStylesheets.map((cssFile) => {
        if (styleSheetsIncluded.includes(cssFile)) {
          return;
        }
        styleSheetsIncluded.push(cssFile);
        const style = document.createElement('style');
        style.$$external = true;
        return this.getCssAsset(cssFile, style).then((sheet) => [sheet, style]);
      })
    );

    sources.forEach(([sheet, style]) => {
      if (!sheet) return;
      style.textContent = sheet;
      document.head.appendChild(style);
    });
  }

  /**
   * Inline the target stylesheet referred to by a <link rel="stylesheet"> (assuming it passes `options.filter`)
   */
  async embedLinkedStylesheet(link, document) {
    const href = link.getAttribute('href');
    const media = link.getAttribute('media');

    const preloadMode = this.options.preload;

    // skip filtered resources, or network resources if no filter is provided
    if (this.urlFilter ? this.urlFilter(href) : !(href || '').match(/\.css$/)) {
      return Promise.resolve();
    }

    // the reduced critical CSS gets injected into a new <style> tag
    const style = document.createElement('style');
    style.$$external = true;
    const sheet = await this.getCssAsset(href, style);

    if (!sheet) {
      return;
    }

    style.textContent = sheet;
    style.$$name = href;
    style.$$links = [link];
    link.parentNode.insertBefore(style, link);

    if (this.checkInlineThreshold(link, style, sheet)) {
      return;
    }

    // CSS loader is only injected for the first sheet, then this becomes an empty string
    let cssLoaderPreamble =
      "function $loadcss(u,m,l){(l=document.createElement('link')).rel='stylesheet';l.href=u;document.head.appendChild(l)}";
    const lazy = preloadMode === 'js-lazy';
    if (lazy) {
      cssLoaderPreamble = cssLoaderPreamble.replace(
        'l.href',
        "l.media='print';l.onload=function(){l.media=m};l.href"
      );
    }

    // Allow disabling any mutation of the stylesheet link:
    if (preloadMode === false) return;

    let noscriptFallback = false;

    if (preloadMode === 'body') {
      document.body.appendChild(link);
    } else {
      link.setAttribute('rel', 'preload');
      link.setAttribute('as', 'style');
      if (preloadMode === 'js' || preloadMode === 'js-lazy') {
        const script = document.createElement('script');
        const js = `${cssLoaderPreamble}$loadcss(${JSON.stringify(href)}${
          lazy ? ',' + JSON.stringify(media || 'all') : ''
        })`;
        // script.appendChild(document.createTextNode(js));
        script.textContent = js;
        link.parentNode.insertBefore(script, link.nextSibling);
        style.$$links.push(script);
        cssLoaderPreamble = '';
        noscriptFallback = true;
      } else if (preloadMode === 'media') {
        // @see https://github.com/filamentgroup/loadCSS/blob/af1106cfe0bf70147e22185afa7ead96c01dec48/src/loadCSS.js#L26
        link.setAttribute('rel', 'stylesheet');
        link.removeAttribute('as');
        link.setAttribute('media', 'print');
        link.setAttribute('onload', `this.media='${media || 'all'}'`);
        noscriptFallback = true;
      } else if (preloadMode === 'swap') {
        link.setAttribute('onload', "this.rel='stylesheet'");
        noscriptFallback = true;
      } else {
        const bodyLink = document.createElement('link');
        bodyLink.setAttribute('rel', 'stylesheet');
        if (media) bodyLink.setAttribute('media', media);
        bodyLink.setAttribute('href', href);
        document.body.appendChild(bodyLink);
        style.$$links.push(bodyLink);
      }
    }

    if (this.options.noscriptFallback !== false && noscriptFallback) {
      const noscript = document.createElement('noscript');
      const noscriptLink = document.createElement('link');
      noscriptLink.setAttribute('rel', 'stylesheet');
      noscriptLink.setAttribute('href', href);
      if (media) noscriptLink.setAttribute('media', media);
      noscript.appendChild(noscriptLink);
      link.parentNode.insertBefore(noscript, link.nextSibling);
      style.$$links.push(noscript);
    }
  }

  /**
   * Prune the source CSS files
   */
  pruneSource(style, before, sheetInverse) {
    // if external stylesheet would be below minimum size, just inline everything
    const minSize = this.options.minimumExternalSize;
    const name = style.$$name;
    if (minSize && sheetInverse.length < minSize) {
      this.logger.info(
        `\u001b[32mInlined all of ${name} (non-critical external stylesheet would have been ${sheetInverse.length}b, which was below the threshold of ${minSize})\u001b[39m`
      );
      style.textContent = before;
      // remove any associated external resources/loaders:
      if (style.$$links) {
        for (const link of style.$$links) {
          const parent = link.parentNode;
          if (parent) parent.removeChild(link);
        }
      }

      return true;
    }

    return false;
  }

  /**
   * Parse the stylesheet within a <style> element, then reduce it to contain only rules used by the document.
   */
  async processStyle(style, document) {
    if (style.$$reduce === false) return;

    const name = style.$$name ? style.$$name.replace(/^\//, '') : 'inline CSS';
    const options = this.options;
    // const document = style.ownerDocument;
    const head = document.querySelector('head');
    let keyframesMode = options.keyframes || 'critical';
    // we also accept a boolean value for options.keyframes
    if (keyframesMode === true) keyframesMode = 'all';
    if (keyframesMode === false) keyframesMode = 'none';

    let sheet = style.textContent;

    // store a reference to the previous serialized stylesheet for reporting stats
    const before = sheet;

    // Skip empty stylesheets
    if (!sheet) return;

    const ast = parseStylesheet(sheet);
    const astInverse = options.pruneSource ? parseStylesheet(sheet) : null;

    // a string to search for font names (very loose)
    let criticalFonts = '';

    const failedSelectors = [];

    const criticalKeyframeNames = [];

    // Walk all CSS rules, marking unused rules with `.$$remove=true` for removal in the second pass.
    // This first pass is also used to collect font and keyframe usage used in the second pass.
    walkStyleRules(
      ast,
      markOnly((rule) => {
        if (rule.type === 'rule') {
          // Filter the selector list down to only those match
          rule.filterSelectors((sel) => {
            // Strip pseudo-elements and pseudo-classes, since we only care that their associated elements exist.
            // This means any selector for a pseudo-element or having a pseudo-class will be inlined if the rest of the selector matches.
            if (sel === ':root' || sel.match(/^::?(before|after)$/)) {
              return true;
            }
            sel = sel
              .replace(/(?<!\\)::?[a-z-]+(?![a-z-(])/gi, '')
              .replace(/::?not\(\s*\)/g, '')
              .trim();
            if (!sel) return false;

            try {
              return document.querySelector(sel) != null;
            } catch (e) {
              failedSelectors.push(sel + ' -> ' + e.message);
              return false;
            }
          });
          // If there are no matched selectors, remove the rule:
          if (rule.selectors.length === 0) {
            return false;
          }

          if (rule.declarations) {
            for (let i = 0; i < rule.declarations.length; i++) {
              const decl = rule.declarations[i];

              // detect used fonts
              if (decl.property && decl.property.match(/\bfont(-family)?\b/i)) {
                criticalFonts += ' ' + decl.value;
              }

              // detect used keyframes
              if (
                decl.property === 'animation' ||
                decl.property === 'animation-name'
              ) {
                // @todo: parse animation declarations and extract only the name. for now we'll do a lazy match.
                const names = decl.value.split(/\s+/);
                for (let j = 0; j < names.length; j++) {
                  const name = names[j].trim();
                  if (name) criticalKeyframeNames.push(name);
                }
              }
            }
          }
        }

        // keep font rules, they're handled in the second pass:
        if (rule.type === 'font-face') return;

        // If there are no remaining rules, remove the whole rule:
        const rules = rule.rules && rule.rules.filter((rule) => !rule.$$remove);
        return !rules || rules.length !== 0;
      })
    );

    if (failedSelectors.length !== 0) {
      this.logger.warn(
        `${
          failedSelectors.length
        } rules skipped due to selector errors:\n  ${failedSelectors.join(
          '\n  '
        )}`
      );
    }

<<<<<<< HEAD
    const shouldPreloadFonts = options.fonts === true || options.preloadFonts === true;
    const shouldInlineFonts = options.fonts === true || options.inlineFonts === true;
=======
    const shouldPreloadFonts =
      options.fonts === true || options.preloadFonts === true;
    const shouldInlineFonts =
      options.fonts !== false && options.inlineFonts === true;
>>>>>>> 57c4b40f

    const preloadedFonts = [];
    // Second pass, using data picked up from the first
    walkStyleRulesWithReverseMirror(ast, astInverse, (rule) => {
      // remove any rules marked in the first pass
      if (rule.$$remove === true) return false;

      applyMarkedSelectors(rule);

      // prune @keyframes rules
      if (rule.type === 'keyframes') {
        if (keyframesMode === 'none') return false;
        if (keyframesMode === 'all') return true;
        return criticalKeyframeNames.indexOf(rule.name) !== -1;
      }

      // prune @font-face rules
      if (rule.type === 'font-face') {
        let family, src;
        for (let i = 0; i < rule.declarations.length; i++) {
          const decl = rule.declarations[i];
          if (decl.property === 'src') {
            // @todo parse this properly and generate multiple preloads with type="font/woff2" etc
            src = (decl.value.match(/url\s*\(\s*(['"]?)(.+?)\1\s*\)/) || [])[2];
          } else if (decl.property === 'font-family') {
            family = decl.value;
          }
        }

        if (src && shouldPreloadFonts && preloadedFonts.indexOf(src) === -1) {
          preloadedFonts.push(src);
          const preload = document.createElement('link');
          preload.setAttribute('rel', 'preload');
          preload.setAttribute('as', 'font');
          preload.setAttribute('crossorigin', 'anonymous');
          preload.setAttribute('href', src.trim());
          head.appendChild(preload);
        }

        // if we're missing info, if the font is unused, or if critical font inlining is disabled, remove the rule:
        if (
          !family ||
          !src ||
          criticalFonts.indexOf(family) === -1 ||
          !shouldInlineFonts
        ) {
          return false;
        }
      }
    });

    sheet = serializeStylesheet(ast, {
      compress: this.options.compress !== false
    }).trim();

    // If all rules were removed, get rid of the style element entirely
    if (sheet.trim().length === 0) {
      if (style.parentNode) {
        style.remove();
      }
      return;
    }

    let afterText = '';
    let styleInlinedCompletely = false;
    if (options.pruneSource) {
      const sheetInverse = serializeStylesheet(astInverse, {
        compress: this.options.compress !== false
      });

      styleInlinedCompletely = this.pruneSource(style, before, sheetInverse);

      if (styleInlinedCompletely) {
        const percent = (sheetInverse.length / before.length) * 100;
        afterText = `, reducing non-inlined size ${
          percent | 0
        }% to ${prettyBytes(sheetInverse.length)}`;
      }
    }

    // replace the inline stylesheet with its critical'd counterpart
    if (!styleInlinedCompletely) {
      style.textContent = sheet;
    }

    // output stats
    const percent = ((sheet.length / before.length) * 100) | 0;
    this.logger.info(
      '\u001b[32mInlined ' +
        prettyBytes(sheet.length) +
        ' (' +
        percent +
        '% of original ' +
        prettyBytes(before.length) +
        ') of ' +
        name +
        afterText +
        '.\u001b[39m'
    );
  }
}<|MERGE_RESOLUTION|>--- conflicted
+++ resolved
@@ -525,15 +525,10 @@
       );
     }
 
-<<<<<<< HEAD
-    const shouldPreloadFonts = options.fonts === true || options.preloadFonts === true;
-    const shouldInlineFonts = options.fonts === true || options.inlineFonts === true;
-=======
     const shouldPreloadFonts =
       options.fonts === true || options.preloadFonts === true;
     const shouldInlineFonts =
-      options.fonts !== false && options.inlineFonts === true;
->>>>>>> 57c4b40f
+      options.fonts === true || options.inlineFonts === true;
 
     const preloadedFonts = [];
     // Second pass, using data picked up from the first
