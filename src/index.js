--- conflicted
+++ resolved
@@ -424,11 +424,7 @@
             if (decl.property === 'animation' || decl.property === 'animation-name') {
               // @todo: parse animation declarations and extract only the name. for now we'll do a lazy match.
               const names = decl.value.split(/\s+/);
-<<<<<<< HEAD
-              for (let j=0; j < names.length; j++) {
-=======
               for (let j = 0; j < names.length; j++) {
->>>>>>> 4aebce41
                 const name = names[j].trim();
                 if (name) criticalKeyframeNames.push(name);
               }
